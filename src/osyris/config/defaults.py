--- conflicted
+++ resolved
@@ -62,10 +62,7 @@
         'thermal_pressure': energy,
         'pressure': energy,
         'radiative_energy': energy,
-<<<<<<< HEAD
-=======
         'radiative_energy_*': energy,
->>>>>>> 095ad5d9
         'time': time,
         'length': length,
         'x': length,
@@ -76,14 +73,7 @@
         'dx': length,
         'mass': mass,
         'temperature': temperature
-<<<<<<< HEAD
-    })
-
-    library.update({"radiative_energy_{}".format(i): energy for i in range(1, 31)})
-
-=======
     }
->>>>>>> 095ad5d9
     return library
 
 
