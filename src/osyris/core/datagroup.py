# SPDX-License-Identifier: BSD-3-Clause
# Copyright (c) 2022 Osyris contributors (https://github.com/osyris-project/osyris)
import numpy as np
from .tools import bytes_to_human_readable


class Datagroup:
    def __init__(self, data=None, parent=None, name=""):
        self._container = {}
<<<<<<< HEAD
        self._parent = parent
        self._name = name
=======
        self.parent = parent
        self.name = ""
>>>>>>> fb130b69
        self.shape = None
        if data is not None:
            for key, array in data.items():
                self[key] = array

    def __iter__(self):
        return self._container.__iter__()

    def __len__(self):
        return self._container.__len__()

    def __getitem__(self, key):
        if isinstance(key, str):
            return self._container[key]
        else:
            if isinstance(key, int):
                key = slice(key, key + 1, 1)
            d = self.__class__()
            for name, val in self.items():
                d[name] = val[key]
            return d

    def __setitem__(self, key, value):
        if len(value.shape) > 0:
            shape = value.shape[0]
        else:
            shape = 1
        if self.shape is None:
            self.shape = shape
        else:
            if self.shape != shape:
                raise RuntimeError(
                    "Size mismatch on element insertion. Item "
                    "shape is {} while container accepts shape {}.".format(
                        shape, self.shape))
        value.name = key
        value.parent = self
        self._container[key] = value

    def __delitem__(self, key):
        return self._container.__delitem__(key)

    def __repr__(self):
        return str(self)

    def __str__(self):
        output = "Datagroup: {} {}\n".format(self.name, self.print_size())
        for key, item in self.items():
            output += str(item) + "\n"
        return output

    def __eq__(self, other):
        if self.keys() != other.keys():
            return False
        for key, value in self.items():
            if all(value != other[key]):
                return False
        return True

    def __copy__(self):
        return self.copy()

    def __deepcopy__(self, memo):
        return self.__class__(data={key: array.copy() for key, array in self.items()})

    def copy(self):
        return self.__class__(data=self._container.copy())

    def keys(self):
        return self._container.keys()

    def items(self):
        return self._container.items()

    def values(self):
        return self._container.values()

    def nbytes(self):
        return np.sum([item.nbytes for item in self.values()])

    def print_size(self):
        return bytes_to_human_readable(self.nbytes())

    def sortby(self, key):
        if key is not None:
            if isinstance(key, str):
                key = np.argsort(self[key]).values
            for var in self.keys():
                self[var] = self[var][key]

    def clear(self):
        self._container.clear()
        self.shape = None

    def get(self, key, default):
        return self._container.get(key, default)

    def pop(self, key):
        return self._container.pop(key)

    def update(self, d):
        for key, value in d.items():
            self[key] = value<|MERGE_RESOLUTION|>--- conflicted
+++ resolved
@@ -5,15 +5,10 @@
 
 
 class Datagroup:
-    def __init__(self, data=None, parent=None, name=""):
+    def __init__(self, data=None, parent=None):
         self._container = {}
-<<<<<<< HEAD
-        self._parent = parent
-        self._name = name
-=======
         self.parent = parent
         self.name = ""
->>>>>>> fb130b69
         self.shape = None
         if data is not None:
             for key, array in data.items():
