# SPDX-License-Identifier: BSD-3-Clause
# Copyright (c) 2021 Osyris contributors (https://github.com/nvaytet/osyris)

import numpy as np
import os
from . import utils
from .. import config
from ..core import Datagroup
from .amr import AmrReader
from .grav import GravReader
from .hydro import HydroReader
from .part import PartReader
from .rt import RtReader
from .sink import SinkReader
from .reader import ReaderKind


class Loader:
    def __init__(self, nout, scale, path):
        # Generate directory name from output number
        self.nout = nout
        self.path = path
        self.scale = scale
        self.infile = utils.generate_fname(nout, path)
        self.readers = {
            "amr": AmrReader(),
            "hydro": HydroReader(),
            "grav": GravReader(),
            "part": PartReader(),
            "rt": RtReader(),
            "sink": SinkReader()
        }

    def load_metadata(self):

        # Read info file and create info dictionary
        infofile = os.path.join(self.infile,
                                "info_" + self.infile.split("_")[-1] + ".txt")
        meta = utils.read_parameter_file(fname=infofile)
        # Add additional information
        meta["infofile"] = infofile
        meta["scale"] = self.scale
        meta["infile"] = self.infile
        meta["nout"] = self.nout
        meta["path"] = self.path
        meta["time"] *= config.get_unit("time", meta["unit_d"], meta["unit_l"],
                                        meta["unit_t"])
        meta["ncells"] = 0
        meta["nparticles"] = 0
        return meta

    def load(self, select=None, cpu_list=None, meta=None):

        out = {}
        groups = list(self.readers.keys())

        if select is None:
            select = {group: {} for group in self.readers}
        else:
            for key in select:
                if key not in self.readers:
                    print("Warning: {} found in select is not a valid "
                          "Datagroup.".format(key))
            for group in self.readers:
                if group not in select:
                    select[group] = {}

        # Take into account user specified lmax
        meta["lmax"] = meta["levelmax"]
        if "amr" in select:
            if select["amr"]:
                if "level" in select["amr"]:
                    meta["lmax"] = utils.find_max_amr_level(levelmax=meta["levelmax"],
                                                            select=select["amr"])

        # Initialize readers
        readers = {}
        for group in groups:
            if not self.readers[group].initialized:
                first_load = self.readers[group].initialize(meta=meta,
<<<<<<< HEAD
                                                            select=select[group],
                                                            ramses_ism=ramses_ism)
=======
                                                            select=select[group])
>>>>>>> 1b45de46
                if first_load is not None:
                    out[group] = first_load
            if self.readers[group].initialized:
                readers[group] = self.readers[group]

        # Take into account user specified cpu list
        if cpu_list is None:
            cpu_list = self.readers["amr"].cpu_list if self.readers[
                "amr"].cpu_list is not None else range(1, meta["ncpu"] + 1)

        print("Processing {} files in {}".format(len(cpu_list), meta["infile"]))

        # Allocate work arrays
        twotondim = 2**meta["ndim"]
        for reader in readers.values():
            reader.allocate_buffers(ngridmax=meta["ngridmax"], twotondim=twotondim)

        iprog = 1
        istep = 10
        npieces = 0

        # byte, integer, double, line, string, quad, long
        null_offsets = {key: 0 for key in "bidnsql"}

        # Loop over the cpus and read the AMR and HYDRO files in binary format
        for cpu_ind, cpu_num in enumerate(cpu_list):

            # Print progress
            percentage = int(float(cpu_ind) * 100.0 / float(len(cpu_list)))
            if percentage >= iprog * istep:
                print("{:>3d}% : read {:>10d} cells, {:>10d} particles".format(
                    percentage, meta["ncells"], meta["nparticles"]))
                iprog += 1

            # Read binary files
            for group, reader in readers.items():
                fname = utils.generate_fname(meta["nout"],
                                             meta["path"],
                                             ftype=group,
                                             cpuid=cpu_num)
                with open(fname, mode='rb') as f:
                    reader.bytes = f.read()

            # Read file headers
            for reader in readers.values():
                reader.offsets.update(null_offsets)
                reader.read_header(meta)

            # Loop over levels
            for ilevel in range(meta["lmax"]):

                for reader in readers.values():
                    reader.read_level_header(ilevel, twotondim)

                # Loop over domains
                for domain in range(readers["amr"].meta["nboundary"] + meta["ncpu"]):

                    ncache = readers["amr"].meta["ngridlevel"][domain, ilevel]

                    for reader in readers.values():
                        reader.read_domain_header()

                    if ncache > 0:

                        if domain == cpu_num - 1:

                            for reader in readers.values():
                                reader.read_cacheline_header(ncache, meta["ndim"])

                            for ind in range(twotondim):

                                # Read variables in cells
                                for reader in readers.values():
                                    reader.read_variables(ncache, ind, ilevel,
                                                          cpu_num - 1, meta)

                            # Apply selection criteria: select only leaf cells and
                            # add any criteria requested by the user via select.
                            conditions = {}
                            for group, reader in readers.items():
                                conditions.update(
                                    reader.make_conditions(select[group], ncache))
                            # Combine all selection criteria together with AND
                            # operation by using a product on bools
                            sel = np.where(
                                np.prod(np.array(list(conditions.values())), axis=0))

                            # Count the number of cells
                            ncells = np.shape(sel)[1]
                            if ncells > 0:
                                meta["ncells"] += ncells
                                npieces += 1
                                # Add the cells in the pieces dictionaries
                                for reader in readers.values():
                                    if reader.kind == ReaderKind.AMR:
                                        for item in reader.variables.values():
                                            if item["read"]:
                                                item["pieces"][npieces] = item[
                                                    "buffer"][sel]

                            # Increment offsets with remainder of the file
                            for reader in readers.values():
                                reader.read_footer(ncache, twotondim)

                        else:

                            for reader in readers.values():
                                reader.step_over(ncache, twotondim, meta["ndim"])

        # Merge all the data pieces into the Arrays
        for group, reader in readers.items():
            out[group] = Datagroup()
            for key, item in reader.variables.items():
                if item["read"] and len(item["pieces"]) > 0:
                    out[group][key] = np.concatenate(list(item["pieces"].values()))
            # If vector quantities are found, make them into vector Arrays
            utils.make_vector_arrays(out[group], ndim=meta["ndim"])

        print("Loaded: {} cells, {} particles.".format(meta["ncells"],
                                                       meta["nparticles"]))

        return out<|MERGE_RESOLUTION|>--- conflicted
+++ resolved
@@ -78,12 +78,7 @@
         for group in groups:
             if not self.readers[group].initialized:
                 first_load = self.readers[group].initialize(meta=meta,
-<<<<<<< HEAD
-                                                            select=select[group],
-                                                            ramses_ism=ramses_ism)
-=======
                                                             select=select[group])
->>>>>>> 1b45de46
                 if first_load is not None:
                     out[group] = first_load
             if self.readers[group].initialized:
