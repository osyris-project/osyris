# SPDX-License-Identifier: BSD-3-Clause
# Copyright (c) 2021 Osyris contributors (https://github.com/nvaytet/osyris)

import numpy as np
import os
from ..core import Array, Datagroup
from .reader import ReaderKind
from .. import units
from . import utils


class SinkReader:
    def __init__(self):
        self.kind = ReaderKind.SINK
        self.initialized = False

    def initialize(self, meta, select):
        sink = Datagroup()
        if select is False:
            return sink
        sink_file = utils.generate_fname(meta["nout"],
                                         meta["path"],
                                         ftype="sink",
                                         cpuid=0,
                                         ext=".csv")
        if not os.path.exists(sink_file):
            return

        if os.path.getsize(sink_file) == 0:
            # This is an empty sink file
            return sink
<<<<<<< HEAD
        else:
            if ramses_ism:
                sink_data = np.atleast_2d(np.loadtxt(sink_file, delimiter=',', skiprows=0))  # do not skip rows
            else:
                sink_data = np.atleast_2d(np.loadtxt(sink_file, delimiter=',', skiprows=2))

        if ramses_ism:
            variables = utils.read_sink_info(sink_file.replace(".csv",".info"))
            key_list = list(variables.keys())
            unit_list = list(variables.values())
            #key_list = ["id", "M", "x", "y", "z", "vx", "vy", "vz"]
            #unit_list = [1.*units.dimensionless, 1.*units.msun, 1.*units.cm,1.*units.cm,1.*units.cm,1.*units.cmps,1.*units.cmps,1.*units.cmps]
        else:
            with open(sink_file, 'r') as f:
                key_list = f.readline()
                unit_combinations = f.readline()

            key_list = key_list.lstrip(' #').rstrip('\n').split(',')
            unit_combinations = unit_combinations.lstrip(' #').rstrip('\n').split(',')

            # Parse units
            unit_list = []
            for u in unit_combinations:
                m = meta['unit_d'] * meta['unit_l']**3 * units.g  # noqa: F841
                l = meta['unit_l'] * units.cm  # noqa: F841, E741
                t = meta['unit_t'] * units.s  # noqa: F841
                if u.strip() == '1':
                    unit_list.append(1.0 * units.dimensionless)
                else:
                    unit_list.append(eval(u.replace(' ', '*')))
=======
        else:
            sink_data = np.atleast_2d(np.loadtxt(sink_file, delimiter=',', skiprows=2))

        with open(sink_file, 'r') as f:
            key_list = f.readline()
            unit_combinations = f.readline()

        key_list = key_list.lstrip(' #').rstrip('\n').split(',')
        unit_combinations = unit_combinations.lstrip(' #').rstrip('\n').split(',')

        # Parse units
        unit_list = []
        for u in unit_combinations:
            m = meta['unit_d'] * meta['unit_l']**3 * units.g  # noqa: F841
            l = meta['unit_l'] * units.cm  # noqa: F841, E741
            t = meta['unit_t'] * units.s  # noqa: F841
            if u.strip() == '1':
                unit_list.append(1.0 * units.dimensionless)
            else:
                unit_list.append(eval(u.replace(' ', '*')))
>>>>>>> 1b45de46

        sink = Datagroup()
        for i, (key, unit) in enumerate(zip(key_list, unit_list)):
            sink[key] = Array(values=sink_data[:, i] * unit.magnitude, unit=unit.units)
<<<<<<< HEAD
            if ramses_ism and key in ["x","y","z"]:
                sink[key] = (sink[key]*meta["unit_l"]).to(meta["scale"])
            elif ramses_ism and key in ["vx","vy","vz"]:
                sink[key] = (sink[key]*meta["unit_l"]/meta['unit_t'])
            elif not ramses_ism and unit_combinations[i] == 'l':
=======
            if unit_combinations[i] == 'l':
>>>>>>> 1b45de46
                sink[key] = sink[key].to(meta["scale"])
        utils.make_vector_arrays(sink, ndim=meta["ndim"])
        return sink<|MERGE_RESOLUTION|>--- conflicted
+++ resolved
@@ -29,19 +29,13 @@
         if os.path.getsize(sink_file) == 0:
             # This is an empty sink file
             return sink
-<<<<<<< HEAD
         else:
-            if ramses_ism:
-                sink_data = np.atleast_2d(np.loadtxt(sink_file, delimiter=',', skiprows=0))  # do not skip rows
-            else:
-                sink_data = np.atleast_2d(np.loadtxt(sink_file, delimiter=',', skiprows=2))
+            sink_data = np.atleast_2d(np.loadtxt(sink_file, delimiter=',', skiprows=2))
 
         if ramses_ism:
             variables = utils.read_sink_info(sink_file.replace(".csv",".info"))
             key_list = list(variables.keys())
             unit_list = list(variables.values())
-            #key_list = ["id", "M", "x", "y", "z", "vx", "vy", "vz"]
-            #unit_list = [1.*units.dimensionless, 1.*units.msun, 1.*units.cm,1.*units.cm,1.*units.cm,1.*units.cmps,1.*units.cmps,1.*units.cmps]
         else:
             with open(sink_file, 'r') as f:
                 key_list = f.readline()
@@ -60,9 +54,6 @@
                     unit_list.append(1.0 * units.dimensionless)
                 else:
                     unit_list.append(eval(u.replace(' ', '*')))
-=======
-        else:
-            sink_data = np.atleast_2d(np.loadtxt(sink_file, delimiter=',', skiprows=2))
 
         with open(sink_file, 'r') as f:
             key_list = f.readline()
@@ -81,20 +72,10 @@
                 unit_list.append(1.0 * units.dimensionless)
             else:
                 unit_list.append(eval(u.replace(' ', '*')))
->>>>>>> 1b45de46
-
         sink = Datagroup()
         for i, (key, unit) in enumerate(zip(key_list, unit_list)):
             sink[key] = Array(values=sink_data[:, i] * unit.magnitude, unit=unit.units)
-<<<<<<< HEAD
-            if ramses_ism and key in ["x","y","z"]:
-                sink[key] = (sink[key]*meta["unit_l"]).to(meta["scale"])
-            elif ramses_ism and key in ["vx","vy","vz"]:
-                sink[key] = (sink[key]*meta["unit_l"]/meta['unit_t'])
-            elif not ramses_ism and unit_combinations[i] == 'l':
-=======
             if unit_combinations[i] == 'l':
->>>>>>> 1b45de46
                 sink[key] = sink[key].to(meta["scale"])
         utils.make_vector_arrays(sink, ndim=meta["ndim"])
         return sink