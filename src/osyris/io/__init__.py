# SPDX-License-Identifier: BSD-3-Clause
<<<<<<< HEAD
# Copyright (c) 2022 Osyris contributors (https://github.com/osyris-project/osyris)

from .loader import Loader
from .ramses import RamsesDataset
from . import utils

__all__ = ["Loader", "RamsesDataset", "utils"]
=======
# Copyright (c) 2024 Osyris contributors (https://github.com/osyris-project/osyris)

from . import utils
from .loader import Loader

__all__ = ["utils", "Loader"]
>>>>>>> 107110dd
<|MERGE_RESOLUTION|>--- conflicted
+++ resolved
@@ -1,17 +1,8 @@
 # SPDX-License-Identifier: BSD-3-Clause
-<<<<<<< HEAD
-# Copyright (c) 2022 Osyris contributors (https://github.com/osyris-project/osyris)
+# Copyright (c) 2024 Osyris contributors (https://github.com/osyris-project/osyris)
 
 from .loader import Loader
 from .ramses import RamsesDataset
 from . import utils
 
-__all__ = ["Loader", "RamsesDataset", "utils"]
-=======
-# Copyright (c) 2024 Osyris contributors (https://github.com/osyris-project/osyris)
-
-from . import utils
-from .loader import Loader
-
-__all__ = ["utils", "Loader"]
->>>>>>> 107110dd
+__all__ = ["Loader", "RamsesDataset", "utils"]